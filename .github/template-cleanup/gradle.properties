# IntelliJ Platform Artifacts Repositories -> https://plugins.jetbrains.com/docs/intellij/intellij-artifacts.html

pluginGroup = %GROUP%
pluginName = %NAME%
pluginRepositoryUrl = https://github.com/%REPOSITORY%
# SemVer format -> https://semver.org
pluginVersion = 0.0.1

# Supported build number ranges and IntelliJ Platform versions -> https://plugins.jetbrains.com/docs/intellij/build-number-ranges.html
pluginSinceBuild = 232
pluginUntilBuild = 242.*

# IntelliJ Platform Properties -> https://plugins.jetbrains.com/docs/intellij/tools-gradle-intellij-plugin.html#configuration-intellij-extension
platformType = IC
platformVersion = 2023.2.7

# Plugin Dependencies -> https://plugins.jetbrains.com/docs/intellij/plugin-dependencies.html
# Example: platformPlugins = com.jetbrains.php:203.4449.22, org.intellij.scala:2023.3.27@EAP
platformPlugins =
# Example: platformBundledPlugins = com.intellij.java
platformBundledPlugins =

# Gradle Releases -> https://github.com/gradle/gradle/releases
<<<<<<< HEAD
gradleVersion = 8.8
=======
gradleVersion = 8.9
>>>>>>> 7f693740

# Opt-out flag for bundling Kotlin standard library -> https://jb.gg/intellij-platform-kotlin-stdlib
kotlin.stdlib.default.dependency = false

# Enable Gradle Configuration Cache -> https://docs.gradle.org/current/userguide/configuration_cache.html
org.gradle.configuration-cache = true

# Enable Gradle Build Cache -> https://docs.gradle.org/current/userguide/build_cache.html
org.gradle.caching = true<|MERGE_RESOLUTION|>--- conflicted
+++ resolved
@@ -21,11 +21,7 @@
 platformBundledPlugins =
 
 # Gradle Releases -> https://github.com/gradle/gradle/releases
-<<<<<<< HEAD
-gradleVersion = 8.8
-=======
 gradleVersion = 8.9
->>>>>>> 7f693740
 
 # Opt-out flag for bundling Kotlin standard library -> https://jb.gg/intellij-platform-kotlin-stdlib
 kotlin.stdlib.default.dependency = false
